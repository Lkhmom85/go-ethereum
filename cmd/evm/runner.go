--- conflicted
+++ resolved
@@ -149,11 +149,10 @@
 			DisableGasMetering: ctx.GlobalBool(DisableGasMeteringFlag.Name),
 		},
 	}
-<<<<<<< HEAD
+
 	if chainConfig != nil {
 		runtimeConfig.ChainConfig = chainConfig
 	}
-=======
 
 	if cpuProfilePath := ctx.GlobalString(CPUProfileFlag.Name); cpuProfilePath != "" {
 		f, err := os.Create(cpuProfilePath)
@@ -168,7 +167,6 @@
 		defer pprof.StopCPUProfile()
 	}
 
->>>>>>> 0424192e
 	tstart := time.Now()
 	if ctx.GlobalBool(CreateFlag.Name) {
 		input := append(code, common.Hex2Bytes(ctx.GlobalString(InputFlag.Name))...)
