// Copyright 2016 The go-ethereum Authors
// This file is part of the go-ethereum library.
//
// The go-ethereum library is free software: you can redistribute it and/or modify
// it under the terms of the GNU Lesser General Public License as published by
// the Free Software Foundation, either version 3 of the License, or
// (at your option) any later version.
//
// The go-ethereum library is distributed in the hope that it will be useful,
// but WITHOUT ANY WARRANTY; without even the implied warranty of
// MERCHANTABILITY or FITNESS FOR A PARTICULAR PURPOSE. See the
// GNU Lesser General Public License for more details.
//
// You should have received a copy of the GNU Lesser General Public License
// along with the go-ethereum library. If not, see <http://www.gnu.org/licenses/>.

package params

import (
	"encoding/binary"
	"fmt"
	"math/big"

	"github.com/ethereum/go-ethereum/common"
	"golang.org/x/crypto/sha3"
)

// Genesis hashes to enforce below configs on.
var (
	MainnetGenesisHash = common.HexToHash("0xd4e56740f876aef8c010b86a40d5f56745a118d0906a34e69aec8c0db1cb8fa3")
	RopstenGenesisHash = common.HexToHash("0x41941023680923e0fe4d74a34bdac8141f2540e3ae90623718e47d66d1ca4a2d")
	SepoliaGenesisHash = common.HexToHash("0x25a5cc106eea7138acab33231d7160d69cb777ee0c2c553fcddf5138993e6dd9")
	RinkebyGenesisHash = common.HexToHash("0x6341fd3daf94b748c72ced5a5b26028f2474f5f00d824504e4fa37a75767e177")
	GoerliGenesisHash  = common.HexToHash("0xbf7e331f7f7c1dd2e05159666b3bf8bc7a8a3a9eb1d518969eab529dd9b88c1a")
	KilnGenesisHash    = common.HexToHash("0x51c7fe41be669f69c45c33a56982cbde405313342d9e2b00d7c91a7b284dd4f8")
)

// TrustedCheckpoints associates each known checkpoint with the genesis hash of
// the chain it belongs to.
var TrustedCheckpoints = map[common.Hash]*TrustedCheckpoint{
	MainnetGenesisHash: MainnetTrustedCheckpoint,
	RopstenGenesisHash: RopstenTrustedCheckpoint,
	SepoliaGenesisHash: SepoliaTrustedCheckpoint,
	RinkebyGenesisHash: RinkebyTrustedCheckpoint,
	GoerliGenesisHash:  GoerliTrustedCheckpoint,
}

// CheckpointOracles associates each known checkpoint oracles with the genesis hash of
// the chain it belongs to.
var CheckpointOracles = map[common.Hash]*CheckpointOracleConfig{
	MainnetGenesisHash: MainnetCheckpointOracle,
	RopstenGenesisHash: RopstenCheckpointOracle,
	RinkebyGenesisHash: RinkebyCheckpointOracle,
	GoerliGenesisHash:  GoerliCheckpointOracle,
}

var (
	// MainnetChainConfig is the chain parameters to run a node on the main network.
	MainnetChainConfig = &ChainConfig{
		ChainID:             big.NewInt(1),
		HomesteadBlock:      big.NewInt(1_150_000),
		DAOForkBlock:        big.NewInt(1_920_000),
		DAOForkSupport:      true,
		EIP150Block:         big.NewInt(2_463_000),
		EIP150Hash:          common.HexToHash("0x2086799aeebeae135c246c65021c82b4e15a2c451340993aacfd2751886514f0"),
		EIP155Block:         big.NewInt(2_675_000),
		EIP158Block:         big.NewInt(2_675_000),
		ByzantiumBlock:      big.NewInt(4_370_000),
		ConstantinopleBlock: big.NewInt(7_280_000),
		PetersburgBlock:     big.NewInt(7_280_000),
		IstanbulBlock:       big.NewInt(9_069_000),
		MuirGlacierBlock:    big.NewInt(9_200_000),
		BerlinBlock:         big.NewInt(12_244_000),
		LondonBlock:         big.NewInt(12_965_000),
		ArrowGlacierBlock:   big.NewInt(13_773_000),
		Ethash:              new(EthashConfig),
	}

	// MainnetTrustedCheckpoint contains the light client trusted checkpoint for the main network.
	MainnetTrustedCheckpoint = &TrustedCheckpoint{
		SectionIndex: 451,
		SectionHead:  common.HexToHash("0xe47f84b9967eb2ad2afff74d59901b63134660011822fdababaf8fdd18a75aa6"),
		CHTRoot:      common.HexToHash("0xc31e0462ca3d39a46111bb6b63ac4e1cac84089472b7474a319d582f72b3f0c0"),
		BloomRoot:    common.HexToHash("0x7c9f25ce3577a3ab330d52a7343f801899cf9d4980c69f81de31ccc1a055c809"),
	}

	// MainnetCheckpointOracle contains a set of configs for the main network oracle.
	MainnetCheckpointOracle = &CheckpointOracleConfig{
		Address: common.HexToAddress("0x9a9070028361F7AAbeB3f2F2Dc07F82C4a98A02a"),
		Signers: []common.Address{
			common.HexToAddress("0x1b2C260efc720BE89101890E4Db589b44E950527"), // Peter
			common.HexToAddress("0x78d1aD571A1A09D60D9BBf25894b44e4C8859595"), // Martin
			common.HexToAddress("0x286834935f4A8Cfb4FF4C77D5770C2775aE2b0E7"), // Zsolt
			common.HexToAddress("0xb86e2B0Ab5A4B1373e40c51A7C712c70Ba2f9f8E"), // Gary
			common.HexToAddress("0x0DF8fa387C602AE62559cC4aFa4972A7045d6707"), // Guillaume
		},
		Threshold: 2,
	}

	// RopstenChainConfig contains the chain parameters to run a node on the Ropsten test network.
	RopstenChainConfig = &ChainConfig{
		ChainID:                 big.NewInt(3),
		HomesteadBlock:          big.NewInt(0),
		DAOForkBlock:            nil,
		DAOForkSupport:          true,
		EIP150Block:             big.NewInt(0),
		EIP150Hash:              common.HexToHash("0x41941023680923e0fe4d74a34bdac8141f2540e3ae90623718e47d66d1ca4a2d"),
		EIP155Block:             big.NewInt(10),
		EIP158Block:             big.NewInt(10),
		ByzantiumBlock:          big.NewInt(1_700_000),
		ConstantinopleBlock:     big.NewInt(4_230_000),
		PetersburgBlock:         big.NewInt(4_939_394),
		IstanbulBlock:           big.NewInt(6_485_846),
		MuirGlacierBlock:        big.NewInt(7_117_117),
		BerlinBlock:             big.NewInt(9_812_189),
		LondonBlock:             big.NewInt(10_499_401),
		TerminalTotalDifficulty: new(big.Int).SetBytes([]byte{0x15, 0x2D, 0x02, 0xC7, 0xE1, 0x4A, 0xF6, 0x80, 0x00, 0x00}), // 100_000_000_000_000_000_000_000
		Ethash:                  new(EthashConfig),
	}

	// RopstenTrustedCheckpoint contains the light client trusted checkpoint for the Ropsten test network.
	RopstenTrustedCheckpoint = &TrustedCheckpoint{
		SectionIndex: 346,
		SectionHead:  common.HexToHash("0xafa0384ebd13a751fb7475aaa7fc08ac308925c8b2e2195bca2d4ab1878a7a84"),
		CHTRoot:      common.HexToHash("0x522ae1f334bfa36033b2315d0b9954052780700b69448ecea8d5877e0f7ee477"),
		BloomRoot:    common.HexToHash("0x4093fd53b0d2cc50181dca353fe66f03ae113e7cb65f869a4dfb5905de6a0493"),
	}

	// RopstenCheckpointOracle contains a set of configs for the Ropsten test network oracle.
	RopstenCheckpointOracle = &CheckpointOracleConfig{
		Address: common.HexToAddress("0xEF79475013f154E6A65b54cB2742867791bf0B84"),
		Signers: []common.Address{
			common.HexToAddress("0x32162F3581E88a5f62e8A61892B42C46E2c18f7b"), // Peter
			common.HexToAddress("0x78d1aD571A1A09D60D9BBf25894b44e4C8859595"), // Martin
			common.HexToAddress("0x286834935f4A8Cfb4FF4C77D5770C2775aE2b0E7"), // Zsolt
			common.HexToAddress("0xb86e2B0Ab5A4B1373e40c51A7C712c70Ba2f9f8E"), // Gary
			common.HexToAddress("0x0DF8fa387C602AE62559cC4aFa4972A7045d6707"), // Guillaume
		},
		Threshold: 2,
	}

	// SepoliaChainConfig contains the chain parameters to run a node on the Sepolia test network.
	SepoliaChainConfig = &ChainConfig{
		ChainID:             big.NewInt(11155111),
		HomesteadBlock:      big.NewInt(0),
		DAOForkBlock:        nil,
		DAOForkSupport:      true,
		EIP150Block:         big.NewInt(0),
		EIP155Block:         big.NewInt(0),
		EIP158Block:         big.NewInt(0),
		ByzantiumBlock:      big.NewInt(0),
		ConstantinopleBlock: big.NewInt(0),
		PetersburgBlock:     big.NewInt(0),
		IstanbulBlock:       big.NewInt(0),
		MuirGlacierBlock:    big.NewInt(0),
		BerlinBlock:         big.NewInt(0),
		LondonBlock:         big.NewInt(0),
		Ethash:              new(EthashConfig),
	}

	// SepoliaTrustedCheckpoint contains the light client trusted checkpoint for the Sepolia test network.
	SepoliaTrustedCheckpoint = &TrustedCheckpoint{
		SectionIndex: 34,
		SectionHead:  common.HexToHash("0xe361400fcbc468d641e7bdd0b0946a3548e97c5d2703b124f04a3f1deccec244"),
		CHTRoot:      common.HexToHash("0xea6768fd288dce7d84f590884908ec39e4de78e6e1a38de5c5419b0f49a42f91"),
		BloomRoot:    common.HexToHash("0x06d32f35d5a611bfd0333ad44e39c619449824167d8ef2913edc48a8112be2cd"),
	}

	// RinkebyChainConfig contains the chain parameters to run a node on the Rinkeby test network.
	RinkebyChainConfig = &ChainConfig{
		ChainID:             big.NewInt(4),
		HomesteadBlock:      big.NewInt(1),
		DAOForkBlock:        nil,
		DAOForkSupport:      true,
		EIP150Block:         big.NewInt(2),
		EIP150Hash:          common.HexToHash("0x9b095b36c15eaf13044373aef8ee0bd3a382a5abb92e402afa44b8249c3a90e9"),
		EIP155Block:         big.NewInt(3),
		EIP158Block:         big.NewInt(3),
		ByzantiumBlock:      big.NewInt(1_035_301),
		ConstantinopleBlock: big.NewInt(3_660_663),
		PetersburgBlock:     big.NewInt(4_321_234),
		IstanbulBlock:       big.NewInt(5_435_345),
		MuirGlacierBlock:    nil,
		BerlinBlock:         big.NewInt(8_290_928),
		LondonBlock:         big.NewInt(8_897_988),
		ArrowGlacierBlock:   nil,
		Clique: &CliqueConfig{
			Period: 15,
			Epoch:  30000,
		},
	}

	// RinkebyTrustedCheckpoint contains the light client trusted checkpoint for the Rinkeby test network.
	RinkebyTrustedCheckpoint = &TrustedCheckpoint{
		SectionIndex: 326,
		SectionHead:  common.HexToHash("0x941a41a153b0e36cb15d9d193d1d0f9715bdb2435efd1c95119b64168667ce00"),
		CHTRoot:      common.HexToHash("0xe2331e00d579cf4093091dee35bef772e63c2341380c276041dc22563c8aba2e"),
		BloomRoot:    common.HexToHash("0x595206febcf118958c2bc1218ea71d01fd04b8f97ad71813df4be0af5b36b0e5"),
	}

	// RinkebyCheckpointOracle contains a set of configs for the Rinkeby test network oracle.
	RinkebyCheckpointOracle = &CheckpointOracleConfig{
		Address: common.HexToAddress("0xebe8eFA441B9302A0d7eaECc277c09d20D684540"),
		Signers: []common.Address{
			common.HexToAddress("0xd9c9cd5f6779558b6e0ed4e6acf6b1947e7fa1f3"), // Peter
			common.HexToAddress("0x78d1aD571A1A09D60D9BBf25894b44e4C8859595"), // Martin
			common.HexToAddress("0x286834935f4A8Cfb4FF4C77D5770C2775aE2b0E7"), // Zsolt
			common.HexToAddress("0xb86e2B0Ab5A4B1373e40c51A7C712c70Ba2f9f8E"), // Gary
		},
		Threshold: 2,
	}

	// GoerliChainConfig contains the chain parameters to run a node on the Görli test network.
	GoerliChainConfig = &ChainConfig{
		ChainID:             big.NewInt(5),
		HomesteadBlock:      big.NewInt(0),
		DAOForkBlock:        nil,
		DAOForkSupport:      true,
		EIP150Block:         big.NewInt(0),
		EIP155Block:         big.NewInt(0),
		EIP158Block:         big.NewInt(0),
		ByzantiumBlock:      big.NewInt(0),
		ConstantinopleBlock: big.NewInt(0),
		PetersburgBlock:     big.NewInt(0),
		IstanbulBlock:       big.NewInt(1_561_651),
		MuirGlacierBlock:    nil,
		BerlinBlock:         big.NewInt(4_460_644),
		LondonBlock:         big.NewInt(5_062_605),
		ArrowGlacierBlock:   nil,
		Clique: &CliqueConfig{
			Period: 15,
			Epoch:  30000,
		},
	}

	// GoerliTrustedCheckpoint contains the light client trusted checkpoint for the Görli test network.
	GoerliTrustedCheckpoint = &TrustedCheckpoint{
		SectionIndex: 210,
		SectionHead:  common.HexToHash("0xbb11eaf551a6c06f74a6c7bbfe1699cbf64b8f248b64691da916dd443176db2f"),
		CHTRoot:      common.HexToHash("0x9934ae326d00d9c7de2e074c0e51689efb7fa7fcba18929ff4279c27259c45e6"),
		BloomRoot:    common.HexToHash("0x7fe3bd4fd45194aa8a5cfe5ac590edff1f870d3d98d3c310494e7f67613a87ff"),
	}

	// GoerliCheckpointOracle contains a set of configs for the Goerli test network oracle.
	GoerliCheckpointOracle = &CheckpointOracleConfig{
		Address: common.HexToAddress("0x18CA0E045F0D772a851BC7e48357Bcaab0a0795D"),
		Signers: []common.Address{
			common.HexToAddress("0x4769bcaD07e3b938B7f43EB7D278Bc7Cb9efFb38"), // Peter
			common.HexToAddress("0x78d1aD571A1A09D60D9BBf25894b44e4C8859595"), // Martin
			common.HexToAddress("0x286834935f4A8Cfb4FF4C77D5770C2775aE2b0E7"), // Zsolt
			common.HexToAddress("0xb86e2B0Ab5A4B1373e40c51A7C712c70Ba2f9f8E"), // Gary
			common.HexToAddress("0x0DF8fa387C602AE62559cC4aFa4972A7045d6707"), // Guillaume
		},
		Threshold: 2,
	}

	// AllEthashProtocolChanges contains every protocol change (EIPs) introduced
	// and accepted by the Ethereum core developers into the Ethash consensus.
	//
	// This configuration is intentionally not using keyed fields to force anyone
	// adding flags to the config to also have to set these fields.
	AllEthashProtocolChanges = &ChainConfig{big.NewInt(1337), big.NewInt(0), nil, false, big.NewInt(0), common.Hash{}, big.NewInt(0), big.NewInt(0), big.NewInt(0), big.NewInt(0), big.NewInt(0), big.NewInt(0), big.NewInt(0), big.NewInt(0), big.NewInt(0), big.NewInt(0), nil, nil, nil, new(EthashConfig), nil}

	// AllCliqueProtocolChanges contains every protocol change (EIPs) introduced
	// and accepted by the Ethereum core developers into the Clique consensus.
	//
	// This configuration is intentionally not using keyed fields to force anyone
	// adding flags to the config to also have to set these fields.
	AllCliqueProtocolChanges = &ChainConfig{big.NewInt(1337), big.NewInt(0), nil, false, big.NewInt(0), common.Hash{}, big.NewInt(0), big.NewInt(0), big.NewInt(0), big.NewInt(0), big.NewInt(0), big.NewInt(0), big.NewInt(0), big.NewInt(0), big.NewInt(0), nil, nil, nil, nil, nil, &CliqueConfig{Period: 0, Epoch: 30000}}

	TestChainConfig = &ChainConfig{big.NewInt(1), big.NewInt(0), nil, false, big.NewInt(0), common.Hash{}, big.NewInt(0), big.NewInt(0), big.NewInt(0), big.NewInt(0), big.NewInt(0), big.NewInt(0), big.NewInt(0), big.NewInt(0), big.NewInt(0), big.NewInt(0), nil, nil, nil, new(EthashConfig), nil}
	TestRules       = TestChainConfig.Rules(new(big.Int), false)
)

// TrustedCheckpoint represents a set of post-processed trie roots (CHT and
// BloomTrie) associated with the appropriate section index and head hash. It is
// used to start light syncing from this checkpoint and avoid downloading the
// entire header chain while still being able to securely access old headers/logs.
type TrustedCheckpoint struct {
	SectionIndex uint64      `json:"sectionIndex"`
	SectionHead  common.Hash `json:"sectionHead"`
	CHTRoot      common.Hash `json:"chtRoot"`
	BloomRoot    common.Hash `json:"bloomRoot"`
}

// HashEqual returns an indicator comparing the itself hash with given one.
func (c *TrustedCheckpoint) HashEqual(hash common.Hash) bool {
	if c.Empty() {
		return hash == common.Hash{}
	}
	return c.Hash() == hash
}

// Hash returns the hash of checkpoint's four key fields(index, sectionHead, chtRoot and bloomTrieRoot).
func (c *TrustedCheckpoint) Hash() common.Hash {
	var sectionIndex [8]byte
	binary.BigEndian.PutUint64(sectionIndex[:], c.SectionIndex)

	w := sha3.NewLegacyKeccak256()
	w.Write(sectionIndex[:])
	w.Write(c.SectionHead[:])
	w.Write(c.CHTRoot[:])
	w.Write(c.BloomRoot[:])

	var h common.Hash
	w.Sum(h[:0])
	return h
}

// Empty returns an indicator whether the checkpoint is regarded as empty.
func (c *TrustedCheckpoint) Empty() bool {
	return c.SectionHead == (common.Hash{}) || c.CHTRoot == (common.Hash{}) || c.BloomRoot == (common.Hash{})
}

// CheckpointOracleConfig represents a set of checkpoint contract(which acts as an oracle)
// config which used for light client checkpoint syncing.
type CheckpointOracleConfig struct {
	Address   common.Address   `json:"address"`
	Signers   []common.Address `json:"signers"`
	Threshold uint64           `json:"threshold"`
}

// ChainConfig is the core config which determines the blockchain settings.
//
// ChainConfig is stored in the database on a per block basis. This means
// that any network, identified by its genesis block, can have its own
// set of configuration options.
type ChainConfig struct {
	ChainID *big.Int `json:"chainId"` // chainId identifies the current chain and is used for replay protection

	HomesteadBlock *big.Int `json:"homesteadBlock,omitempty"` // Homestead switch block (nil = no fork, 0 = already homestead)

	DAOForkBlock   *big.Int `json:"daoForkBlock,omitempty"`   // TheDAO hard-fork switch block (nil = no fork)
	DAOForkSupport bool     `json:"daoForkSupport,omitempty"` // Whether the nodes supports or opposes the DAO hard-fork

	// EIP150 implements the Gas price changes (https://github.com/ethereum/EIPs/issues/150)
	EIP150Block *big.Int    `json:"eip150Block,omitempty"` // EIP150 HF block (nil = no fork)
	EIP150Hash  common.Hash `json:"eip150Hash,omitempty"`  // EIP150 HF hash (needed for header only clients as only gas pricing changed)

	EIP155Block *big.Int `json:"eip155Block,omitempty"` // EIP155 HF block
	EIP158Block *big.Int `json:"eip158Block,omitempty"` // EIP158 HF block

	ByzantiumBlock      *big.Int `json:"byzantiumBlock,omitempty"`      // Byzantium switch block (nil = no fork, 0 = already on byzantium)
	ConstantinopleBlock *big.Int `json:"constantinopleBlock,omitempty"` // Constantinople switch block (nil = no fork, 0 = already activated)
	PetersburgBlock     *big.Int `json:"petersburgBlock,omitempty"`     // Petersburg switch block (nil = same as Constantinople)
	IstanbulBlock       *big.Int `json:"istanbulBlock,omitempty"`       // Istanbul switch block (nil = no fork, 0 = already on istanbul)
	MuirGlacierBlock    *big.Int `json:"muirGlacierBlock,omitempty"`    // Eip-2384 (bomb delay) switch block (nil = no fork, 0 = already activated)
	BerlinBlock         *big.Int `json:"berlinBlock,omitempty"`         // Berlin switch block (nil = no fork, 0 = already on berlin)
	LondonBlock         *big.Int `json:"londonBlock,omitempty"`         // London switch block (nil = no fork, 0 = already on london)
	ArrowGlacierBlock   *big.Int `json:"arrowGlacierBlock,omitempty"`   // Eip-4345 (bomb delay) switch block (nil = no fork, 0 = already activated)
	MergeForkBlock      *big.Int `json:"mergeForkBlock,omitempty"`      // EIP-3675 (TheMerge) switch block (nil = no fork, 0 = already in merge proceedings)
	ShardingForkBlock   *big.Int `json:"shardingForkBlock,omitempty"`   // Mini-Danksharding switch block (nil = no fork, 0 = already activated)

	// TerminalTotalDifficulty is the amount of total difficulty reached by
	// the network that triggers the consensus upgrade.
	TerminalTotalDifficulty *big.Int `json:"terminalTotalDifficulty,omitempty"`

	// Various consensus engines
	Ethash *EthashConfig `json:"ethash,omitempty"`
	Clique *CliqueConfig `json:"clique,omitempty"`
}

// EthashConfig is the consensus engine configs for proof-of-work based sealing.
type EthashConfig struct{}

// String implements the stringer interface, returning the consensus engine details.
func (c *EthashConfig) String() string {
	return "ethash"
}

// CliqueConfig is the consensus engine configs for proof-of-authority based sealing.
type CliqueConfig struct {
	Period uint64 `json:"period"` // Number of seconds between blocks to enforce
	Epoch  uint64 `json:"epoch"`  // Epoch length to reset votes and checkpoint
}

// String implements the stringer interface, returning the consensus engine details.
func (c *CliqueConfig) String() string {
	return "clique"
}

// String implements the fmt.Stringer interface.
func (c *ChainConfig) String() string {
	var engine interface{}
	switch {
	case c.Ethash != nil:
		engine = c.Ethash
	case c.Clique != nil:
		engine = c.Clique
	default:
		engine = "unknown"
	}
<<<<<<< HEAD
	return fmt.Sprintf("{ChainID: %v Homestead: %v DAO: %v DAOSupport: %v EIP150: %v EIP155: %v EIP158: %v Byzantium: %v Constantinople: %v Petersburg: %v Istanbul: %v, Muir Glacier: %v, Berlin: %v, London: %v, Arrow Glacier: %v, MergeFork: %v, ShardingFork: %v, Engine: %v}",
=======
	return fmt.Sprintf("{ChainID: %v Homestead: %v DAO: %v DAOSupport: %v EIP150: %v EIP155: %v EIP158: %v Byzantium: %v Constantinople: %v Petersburg: %v Istanbul: %v, Muir Glacier: %v, Berlin: %v, London: %v, Arrow Glacier: %v, MergeFork: %v, Terminal TD: %v, Engine: %v}",
>>>>>>> 2227589f
		c.ChainID,
		c.HomesteadBlock,
		c.DAOForkBlock,
		c.DAOForkSupport,
		c.EIP150Block,
		c.EIP155Block,
		c.EIP158Block,
		c.ByzantiumBlock,
		c.ConstantinopleBlock,
		c.PetersburgBlock,
		c.IstanbulBlock,
		c.MuirGlacierBlock,
		c.BerlinBlock,
		c.LondonBlock,
		c.ArrowGlacierBlock,
		c.MergeForkBlock,
<<<<<<< HEAD
		c.ShardingForkBlock,
=======
		c.TerminalTotalDifficulty,
>>>>>>> 2227589f
		engine,
	)
}

// IsHomestead returns whether num is either equal to the homestead block or greater.
func (c *ChainConfig) IsHomestead(num *big.Int) bool {
	return isForked(c.HomesteadBlock, num)
}

// IsDAOFork returns whether num is either equal to the DAO fork block or greater.
func (c *ChainConfig) IsDAOFork(num *big.Int) bool {
	return isForked(c.DAOForkBlock, num)
}

// IsEIP150 returns whether num is either equal to the EIP150 fork block or greater.
func (c *ChainConfig) IsEIP150(num *big.Int) bool {
	return isForked(c.EIP150Block, num)
}

// IsEIP155 returns whether num is either equal to the EIP155 fork block or greater.
func (c *ChainConfig) IsEIP155(num *big.Int) bool {
	return isForked(c.EIP155Block, num)
}

// IsEIP158 returns whether num is either equal to the EIP158 fork block or greater.
func (c *ChainConfig) IsEIP158(num *big.Int) bool {
	return isForked(c.EIP158Block, num)
}

// IsByzantium returns whether num is either equal to the Byzantium fork block or greater.
func (c *ChainConfig) IsByzantium(num *big.Int) bool {
	return isForked(c.ByzantiumBlock, num)
}

// IsConstantinople returns whether num is either equal to the Constantinople fork block or greater.
func (c *ChainConfig) IsConstantinople(num *big.Int) bool {
	return isForked(c.ConstantinopleBlock, num)
}

// IsMuirGlacier returns whether num is either equal to the Muir Glacier (EIP-2384) fork block or greater.
func (c *ChainConfig) IsMuirGlacier(num *big.Int) bool {
	return isForked(c.MuirGlacierBlock, num)
}

// IsPetersburg returns whether num is either
// - equal to or greater than the PetersburgBlock fork block,
// - OR is nil, and Constantinople is active
func (c *ChainConfig) IsPetersburg(num *big.Int) bool {
	return isForked(c.PetersburgBlock, num) || c.PetersburgBlock == nil && isForked(c.ConstantinopleBlock, num)
}

// IsIstanbul returns whether num is either equal to the Istanbul fork block or greater.
func (c *ChainConfig) IsIstanbul(num *big.Int) bool {
	return isForked(c.IstanbulBlock, num)
}

// IsBerlin returns whether num is either equal to the Berlin fork block or greater.
func (c *ChainConfig) IsBerlin(num *big.Int) bool {
	return isForked(c.BerlinBlock, num)
}

// IsLondon returns whether num is either equal to the London fork block or greater.
func (c *ChainConfig) IsLondon(num *big.Int) bool {
	return isForked(c.LondonBlock, num)
}

// IsArrowGlacier returns whether num is either equal to the Arrow Glacier (EIP-4345) fork block or greater.
func (c *ChainConfig) IsArrowGlacier(num *big.Int) bool {
	return isForked(c.ArrowGlacierBlock, num)
}

// IsSharding returns whether num is either equal to the Mini-Danksharding fork block or greater.
func (c *ChainConfig) IsSharding(num *big.Int) bool {
	return isForked(c.ShardingForkBlock, num)
}

// IsTerminalPoWBlock returns whether the given block is the last block of PoW stage.
func (c *ChainConfig) IsTerminalPoWBlock(parentTotalDiff *big.Int, totalDiff *big.Int) bool {
	if c.TerminalTotalDifficulty == nil {
		return false
	}
	return parentTotalDiff.Cmp(c.TerminalTotalDifficulty) < 0 && totalDiff.Cmp(c.TerminalTotalDifficulty) >= 0
}

// CheckCompatible checks whether scheduled fork transitions have been imported
// with a mismatching chain configuration.
func (c *ChainConfig) CheckCompatible(newcfg *ChainConfig, height uint64) *ConfigCompatError {
	bhead := new(big.Int).SetUint64(height)

	// Iterate checkCompatible to find the lowest conflict.
	var lasterr *ConfigCompatError
	for {
		err := c.checkCompatible(newcfg, bhead)
		if err == nil || (lasterr != nil && err.RewindTo == lasterr.RewindTo) {
			break
		}
		lasterr = err
		bhead.SetUint64(err.RewindTo)
	}
	return lasterr
}

// CheckConfigForkOrder checks that we don't "skip" any forks, geth isn't pluggable enough
// to guarantee that forks can be implemented in a different order than on official networks
func (c *ChainConfig) CheckConfigForkOrder() error {
	type fork struct {
		name     string
		block    *big.Int
		optional bool // if true, the fork may be nil and next fork is still allowed
	}
	var lastFork fork
	for _, cur := range []fork{
		{name: "homesteadBlock", block: c.HomesteadBlock},
		{name: "daoForkBlock", block: c.DAOForkBlock, optional: true},
		{name: "eip150Block", block: c.EIP150Block},
		{name: "eip155Block", block: c.EIP155Block},
		{name: "eip158Block", block: c.EIP158Block},
		{name: "byzantiumBlock", block: c.ByzantiumBlock},
		{name: "constantinopleBlock", block: c.ConstantinopleBlock},
		{name: "petersburgBlock", block: c.PetersburgBlock},
		{name: "istanbulBlock", block: c.IstanbulBlock},
		{name: "muirGlacierBlock", block: c.MuirGlacierBlock, optional: true},
		{name: "berlinBlock", block: c.BerlinBlock},
		{name: "londonBlock", block: c.LondonBlock},
		{name: "arrowGlacierBlock", block: c.ArrowGlacierBlock, optional: true},
		{name: "mergeStartBlock", block: c.MergeForkBlock, optional: true},
		{name: "shardingForkBlock", block: c.ShardingForkBlock, optional: true},
	} {
		if lastFork.name != "" {
			// Next one must be higher number
			if lastFork.block == nil && cur.block != nil {
				return fmt.Errorf("unsupported fork ordering: %v not enabled, but %v enabled at %v",
					lastFork.name, cur.name, cur.block)
			}
			if lastFork.block != nil && cur.block != nil {
				if lastFork.block.Cmp(cur.block) > 0 {
					return fmt.Errorf("unsupported fork ordering: %v enabled at %v, but %v enabled at %v",
						lastFork.name, lastFork.block, cur.name, cur.block)
				}
			}
		}
		// If it was optional and not set, then ignore it
		if !cur.optional || cur.block != nil {
			lastFork = cur
		}
	}
	return nil
}

func (c *ChainConfig) checkCompatible(newcfg *ChainConfig, head *big.Int) *ConfigCompatError {
	if isForkIncompatible(c.HomesteadBlock, newcfg.HomesteadBlock, head) {
		return newCompatError("Homestead fork block", c.HomesteadBlock, newcfg.HomesteadBlock)
	}
	if isForkIncompatible(c.DAOForkBlock, newcfg.DAOForkBlock, head) {
		return newCompatError("DAO fork block", c.DAOForkBlock, newcfg.DAOForkBlock)
	}
	if c.IsDAOFork(head) && c.DAOForkSupport != newcfg.DAOForkSupport {
		return newCompatError("DAO fork support flag", c.DAOForkBlock, newcfg.DAOForkBlock)
	}
	if isForkIncompatible(c.EIP150Block, newcfg.EIP150Block, head) {
		return newCompatError("EIP150 fork block", c.EIP150Block, newcfg.EIP150Block)
	}
	if isForkIncompatible(c.EIP155Block, newcfg.EIP155Block, head) {
		return newCompatError("EIP155 fork block", c.EIP155Block, newcfg.EIP155Block)
	}
	if isForkIncompatible(c.EIP158Block, newcfg.EIP158Block, head) {
		return newCompatError("EIP158 fork block", c.EIP158Block, newcfg.EIP158Block)
	}
	if c.IsEIP158(head) && !configNumEqual(c.ChainID, newcfg.ChainID) {
		return newCompatError("EIP158 chain ID", c.EIP158Block, newcfg.EIP158Block)
	}
	if isForkIncompatible(c.ByzantiumBlock, newcfg.ByzantiumBlock, head) {
		return newCompatError("Byzantium fork block", c.ByzantiumBlock, newcfg.ByzantiumBlock)
	}
	if isForkIncompatible(c.ConstantinopleBlock, newcfg.ConstantinopleBlock, head) {
		return newCompatError("Constantinople fork block", c.ConstantinopleBlock, newcfg.ConstantinopleBlock)
	}
	if isForkIncompatible(c.PetersburgBlock, newcfg.PetersburgBlock, head) {
		// the only case where we allow Petersburg to be set in the past is if it is equal to Constantinople
		// mainly to satisfy fork ordering requirements which state that Petersburg fork be set if Constantinople fork is set
		if isForkIncompatible(c.ConstantinopleBlock, newcfg.PetersburgBlock, head) {
			return newCompatError("Petersburg fork block", c.PetersburgBlock, newcfg.PetersburgBlock)
		}
	}
	if isForkIncompatible(c.IstanbulBlock, newcfg.IstanbulBlock, head) {
		return newCompatError("Istanbul fork block", c.IstanbulBlock, newcfg.IstanbulBlock)
	}
	if isForkIncompatible(c.MuirGlacierBlock, newcfg.MuirGlacierBlock, head) {
		return newCompatError("Muir Glacier fork block", c.MuirGlacierBlock, newcfg.MuirGlacierBlock)
	}
	if isForkIncompatible(c.BerlinBlock, newcfg.BerlinBlock, head) {
		return newCompatError("Berlin fork block", c.BerlinBlock, newcfg.BerlinBlock)
	}
	if isForkIncompatible(c.LondonBlock, newcfg.LondonBlock, head) {
		return newCompatError("London fork block", c.LondonBlock, newcfg.LondonBlock)
	}
	if isForkIncompatible(c.ArrowGlacierBlock, newcfg.ArrowGlacierBlock, head) {
		return newCompatError("Arrow Glacier fork block", c.ArrowGlacierBlock, newcfg.ArrowGlacierBlock)
	}
	if isForkIncompatible(c.MergeForkBlock, newcfg.MergeForkBlock, head) {
		return newCompatError("Merge Start fork block", c.MergeForkBlock, newcfg.MergeForkBlock)
	}
	if isForkIncompatible(c.ShardingForkBlock, newcfg.ShardingForkBlock, head) {
		return newCompatError("Mini-Danksharding fork block", c.ShardingForkBlock, newcfg.ShardingForkBlock)
	}
	return nil
}

// isForkIncompatible returns true if a fork scheduled at s1 cannot be rescheduled to
// block s2 because head is already past the fork.
func isForkIncompatible(s1, s2, head *big.Int) bool {
	return (isForked(s1, head) || isForked(s2, head)) && !configNumEqual(s1, s2)
}

// isForked returns whether a fork scheduled at block s is active at the given head block.
func isForked(s, head *big.Int) bool {
	if s == nil || head == nil {
		return false
	}
	return s.Cmp(head) <= 0
}

func configNumEqual(x, y *big.Int) bool {
	if x == nil {
		return y == nil
	}
	if y == nil {
		return x == nil
	}
	return x.Cmp(y) == 0
}

// ConfigCompatError is raised if the locally-stored blockchain is initialised with a
// ChainConfig that would alter the past.
type ConfigCompatError struct {
	What string
	// block numbers of the stored and new configurations
	StoredConfig, NewConfig *big.Int
	// the block number to which the local chain must be rewound to correct the error
	RewindTo uint64
}

func newCompatError(what string, storedblock, newblock *big.Int) *ConfigCompatError {
	var rew *big.Int
	switch {
	case storedblock == nil:
		rew = newblock
	case newblock == nil || storedblock.Cmp(newblock) < 0:
		rew = storedblock
	default:
		rew = newblock
	}
	err := &ConfigCompatError{what, storedblock, newblock, 0}
	if rew != nil && rew.Sign() > 0 {
		err.RewindTo = rew.Uint64() - 1
	}
	return err
}

func (err *ConfigCompatError) Error() string {
	return fmt.Sprintf("mismatching %s in database (have %d, want %d, rewindto %d)", err.What, err.StoredConfig, err.NewConfig, err.RewindTo)
}

// Rules wraps ChainConfig and is merely syntactic sugar or can be used for functions
// that do not have or require information about the block.
//
// Rules is a one time interface meaning that it shouldn't be used in between transition
// phases.
type Rules struct {
	ChainID                                                 *big.Int
	IsHomestead, IsEIP150, IsEIP155, IsEIP158               bool
	IsByzantium, IsConstantinople, IsPetersburg, IsIstanbul bool
	IsBerlin, IsLondon                                      bool
	IsMerge                                                 bool
	IsSharding                                              bool
}

// Rules ensures c's ChainID is not nil.
func (c *ChainConfig) Rules(num *big.Int, isMerge bool) Rules {
	chainID := c.ChainID
	if chainID == nil {
		chainID = new(big.Int)
	}
	return Rules{
		ChainID:          new(big.Int).Set(chainID),
		IsHomestead:      c.IsHomestead(num),
		IsEIP150:         c.IsEIP150(num),
		IsEIP155:         c.IsEIP155(num),
		IsEIP158:         c.IsEIP158(num),
		IsByzantium:      c.IsByzantium(num),
		IsConstantinople: c.IsConstantinople(num),
		IsPetersburg:     c.IsPetersburg(num),
		IsIstanbul:       c.IsIstanbul(num),
		IsBerlin:         c.IsBerlin(num),
		IsLondon:         c.IsLondon(num),
		IsMerge:          isMerge,
		IsSharding:       c.IsSharding(num),
	}
}<|MERGE_RESOLUTION|>--- conflicted
+++ resolved
@@ -390,11 +390,7 @@
 	default:
 		engine = "unknown"
 	}
-<<<<<<< HEAD
-	return fmt.Sprintf("{ChainID: %v Homestead: %v DAO: %v DAOSupport: %v EIP150: %v EIP155: %v EIP158: %v Byzantium: %v Constantinople: %v Petersburg: %v Istanbul: %v, Muir Glacier: %v, Berlin: %v, London: %v, Arrow Glacier: %v, MergeFork: %v, ShardingFork: %v, Engine: %v}",
-=======
-	return fmt.Sprintf("{ChainID: %v Homestead: %v DAO: %v DAOSupport: %v EIP150: %v EIP155: %v EIP158: %v Byzantium: %v Constantinople: %v Petersburg: %v Istanbul: %v, Muir Glacier: %v, Berlin: %v, London: %v, Arrow Glacier: %v, MergeFork: %v, Terminal TD: %v, Engine: %v}",
->>>>>>> 2227589f
+	return fmt.Sprintf("{ChainID: %v Homestead: %v DAO: %v DAOSupport: %v EIP150: %v EIP155: %v EIP158: %v Byzantium: %v Constantinople: %v Petersburg: %v Istanbul: %v, Muir Glacier: %v, Berlin: %v, London: %v, Arrow Glacier: %v, MergeFork: %v, Terminal TD: %v, ShardingFork: %v, Engine: %v}",
 		c.ChainID,
 		c.HomesteadBlock,
 		c.DAOForkBlock,
@@ -411,11 +407,8 @@
 		c.LondonBlock,
 		c.ArrowGlacierBlock,
 		c.MergeForkBlock,
-<<<<<<< HEAD
+		c.TerminalTotalDifficulty,
 		c.ShardingForkBlock,
-=======
-		c.TerminalTotalDifficulty,
->>>>>>> 2227589f
 		engine,
 	)
 }
