// Copyright 2018 The go-ethereum Authors
// This file is part of the go-ethereum library.
//
// The go-ethereum library is free software: you can redistribute it and/or modify
// it under the terms of the GNU Lesser General Public License as published by
// the Free Software Foundation, either version 3 of the License, or
// (at your option) any later version.
//
// The go-ethereum library is distributed in the hope that it will be useful,
// but WITHOUT ANY WARRANTY; without even the implied warranty of
// MERCHANTABILITY or FITNESS FOR A PARTICULAR PURPOSE. See the
// GNU Lesser General Public License for more details.
//
// You should have received a copy of the GNU Lesser General Public License
// along with the go-ethereum library. If not, see <http://www.gnu.org/licenses/>.

package les

import (
	"crypto/rand"
	"fmt"
	"net"
	"sync/atomic"
	"testing"
	"time"

	"github.com/ethereum/go-ethereum/crypto"
	"github.com/ethereum/go-ethereum/p2p"
	"github.com/ethereum/go-ethereum/p2p/enode"
)

func TestULCAnnounceThresholdLes2(t *testing.T) { testULCAnnounceThreshold(t, 2) }
func TestULCAnnounceThresholdLes3(t *testing.T) { testULCAnnounceThreshold(t, 3) }

func testULCAnnounceThreshold(t *testing.T, protocol uint) {
	// todo figure out why it takes fetcher so longer to fetcher the announced header.
	t.Skip("Sometimes it can failed")
	var cases = []struct {
		height    []int
		threshold int
		expect    uint64
	}{
		{[]int{1}, 100, 1},
		{[]int{0, 0, 0}, 100, 0},
		{[]int{1, 2, 3}, 30, 3},
		{[]int{1, 2, 3}, 60, 2},
		{[]int{3, 2, 1}, 67, 1},
		{[]int{3, 2, 1}, 100, 1},
	}
	for _, testcase := range cases {
		var (
			servers   []*testServer
			teardowns []func()
			nodes     []*enode.Node
			ids       []string
		)
		for i := 0; i < len(testcase.height); i++ {
			s, n, teardown := newTestServerPeer(t, 0, protocol, nil)

			servers = append(servers, s)
			nodes = append(nodes, n)
			teardowns = append(teardowns, teardown)
			ids = append(ids, n.String())
		}
		c, teardown := newTestLightPeer(t, protocol, ids, testcase.threshold)

		// Connect all servers.
		for i := 0; i < len(servers); i++ {
			connect(servers[i].handler, nodes[i].ID(), c.handler, protocol, false)
		}
		for i := 0; i < len(servers); i++ {
			for j := 0; j < testcase.height[i]; j++ {
				servers[i].backend.Commit()
			}
		}
		time.Sleep(1500 * time.Millisecond) // Ensure the fetcher has done its work.
		head := c.handler.backend.blockchain.CurrentHeader().Number.Uint64()
		if head != testcase.expect {
			t.Fatalf("chain height mismatch, want %d, got %d", testcase.expect, head)
		}

		// Release all servers and client resources.
		teardown()
		for i := 0; i < len(teardowns); i++ {
			teardowns[i]()
		}
	}
}

func connect(server *serverHandler, serverId enode.ID, client *clientHandler, protocol uint, noInitAnnounce bool) (*serverPeer, *clientPeer, error) {
	// Create a message pipe to communicate through
	app, net := p2p.MsgPipe()

	var id enode.ID
	rand.Read(id[:])

	peer1 := newServerPeer(protocol, NetworkId, true, p2p.NewPeer(serverId, "", nil), net) // Mark server as trusted
	peer2 := newClientPeer(protocol, NetworkId, p2p.NewPeer(id, "", nil), app)

	// Start the peerLight on a new thread
	errc1 := make(chan error, 1)
	errc2 := make(chan error, 1)
	go func() {
		select {
		case <-server.closeCh:
			errc1 <- p2p.DiscQuitting
		case errc1 <- server.handle(peer2):
		}
	}()
	go func() {
		select {
		case <-client.closeCh:
			errc1 <- p2p.DiscQuitting
		case errc1 <- client.handle(peer1, noInitAnnounce):
		}
	}()
	// Ensure the connection is established or exits when any error occurs
	for {
		select {
		case err := <-errc1:
			return nil, nil, fmt.Errorf("failed to establish protocol connection %v", err)
		case err := <-errc2:
			return nil, nil, fmt.Errorf("failed to establish protocol connection %v", err)
		default:
		}
		if atomic.LoadUint32(&peer1.serving) == 1 && atomic.LoadUint32(&peer2.serving) == 1 {
			break
		}
		time.Sleep(50 * time.Millisecond)
	}
	return peer1, peer2, nil
}

// newTestServerPeer creates server peer.
<<<<<<< HEAD
func newTestServerPeer(t *testing.T, blocks int, protocol uint) (*testServer, *enode.Node, func()) {
=======
func newTestServerPeer(t *testing.T, blocks int, protocol int, indexFn indexerCallback) (*testServer, *enode.Node, func()) {
>>>>>>> 345b1fb8
	netconfig := testnetConfig{
		blocks:    blocks,
		protocol:  protocol,
		indexFn:   indexFn,
		nopruning: true,
	}
	s, _, teardown := newClientServerEnv(t, netconfig)
	key, err := crypto.GenerateKey()
	if err != nil {
		t.Fatal("generate key err:", err)
	}
	s.handler.server.privateKey = key
	n := enode.NewV4(&key.PublicKey, net.ParseIP("127.0.0.1"), 35000, 35000)
	return s, n, teardown
}

// newTestLightPeer creates node with light sync mode
func newTestLightPeer(t *testing.T, protocol uint, ulcServers []string, ulcFraction int) (*testClient, func()) {
	netconfig := testnetConfig{
		protocol:    protocol,
		ulcServers:  ulcServers,
		ulcFraction: ulcFraction,
		nopruning:   true,
	}
	_, c, teardown := newClientServerEnv(t, netconfig)
	return c, teardown
}<|MERGE_RESOLUTION|>--- conflicted
+++ resolved
@@ -132,11 +132,7 @@
 }
 
 // newTestServerPeer creates server peer.
-<<<<<<< HEAD
-func newTestServerPeer(t *testing.T, blocks int, protocol uint) (*testServer, *enode.Node, func()) {
-=======
-func newTestServerPeer(t *testing.T, blocks int, protocol int, indexFn indexerCallback) (*testServer, *enode.Node, func()) {
->>>>>>> 345b1fb8
+func newTestServerPeer(t *testing.T, blocks int, protocol uint, indexFn indexerCallback) (*testServer, *enode.Node, func()) {
 	netconfig := testnetConfig{
 		blocks:    blocks,
 		protocol:  protocol,
