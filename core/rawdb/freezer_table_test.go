// Copyright 2019 The go-ethereum Authors
// This file is part of the go-ethereum library.
//
// The go-ethereum library is free software: you can redistribute it and/or modify
// it under the terms of the GNU Lesser General Public License as published by
// the Free Software Foundation, either version 3 of the License, or
// (at your option) any later version.
//
// The go-ethereum library is distributed in the hope that it will be useful,
// but WITHOUT ANY WARRANTY; without even the implied warranty of
// MERCHANTABILITY or FITNESS FOR A PARTICULAR PURPOSE. See the
// GNU Lesser General Public License for more details.
//
// You should have received a copy of the GNU Lesser General Public License
// along with the go-ethereum library. If not, see <http://www.gnu.org/licenses/>.

package rawdb

import (
	"bytes"
	"fmt"
	"math/rand"
	"os"
	"path/filepath"
	"testing"
	"time"

	"github.com/ethereum/go-ethereum/metrics"
	"github.com/stretchr/testify/require"
)

func init() {
	rand.Seed(time.Now().Unix())
}

// TestFreezerBasics test initializing a freezertable from scratch, writing to the table,
// and reading it back.
func TestFreezerBasics(t *testing.T) {
	t.Parallel()
	// set cutoff at 50 bytes
	f, err := newTable(os.TempDir(),
		fmt.Sprintf("unittest-%d", rand.Uint64()),
		metrics.NewMeter(), metrics.NewMeter(), metrics.NewGauge(), 50, true)
	if err != nil {
		t.Fatal(err)
	}
	defer f.Close()

	// Write 15 bytes 255 times, results in 85 files
	writeChunks(t, f, 255, 15)

	//print(t, f, 0)
	//print(t, f, 1)
	//print(t, f, 2)
	//
	//db[0] =  000000000000000000000000000000
	//db[1] =  010101010101010101010101010101
	//db[2] =  020202020202020202020202020202

	for y := 0; y < 255; y++ {
		exp := getChunk(15, y)
		got, err := f.Retrieve(uint64(y))
		if err != nil {
			t.Fatalf("reading item %d: %v", y, err)
		}
		if !bytes.Equal(got, exp) {
			t.Fatalf("test %d, got \n%x != \n%x", y, got, exp)
		}
	}
	// Check that we cannot read too far
	_, err = f.Retrieve(uint64(255))
	if err != errOutOfBounds {
		t.Fatal(err)
	}
}

// TestFreezerBasicsClosing tests same as TestFreezerBasics, but also closes and reopens the freezer between
// every operation
func TestFreezerBasicsClosing(t *testing.T) {
	t.Parallel()
	// set cutoff at 50 bytes
	var (
		fname      = fmt.Sprintf("basics-close-%d", rand.Uint64())
		rm, wm, sg = metrics.NewMeter(), metrics.NewMeter(), metrics.NewGauge()
		f          *freezerTable
		err        error
	)
	f, err = newTable(os.TempDir(), fname, rm, wm, sg, 50, true)
	if err != nil {
		t.Fatal(err)
	}

	// Write 15 bytes 255 times, results in 85 files.
	// In-between writes, the table is closed and re-opened.
	for x := 0; x < 255; x++ {
		data := getChunk(15, x)
		batch := f.newBatch()
		require.NoError(t, batch.AppendRaw(uint64(x), data))
		require.NoError(t, batch.commit())
		f.Close()

		f, err = newTable(os.TempDir(), fname, rm, wm, sg, 50, true)
		if err != nil {
			t.Fatal(err)
		}
	}
	defer f.Close()

	for y := 0; y < 255; y++ {
		exp := getChunk(15, y)
		got, err := f.Retrieve(uint64(y))
		if err != nil {
			t.Fatal(err)
		}
		if !bytes.Equal(got, exp) {
			t.Fatalf("test %d, got \n%x != \n%x", y, got, exp)
		}
		f.Close()
		f, err = newTable(os.TempDir(), fname, rm, wm, sg, 50, true)
		if err != nil {
			t.Fatal(err)
		}
	}
}

// TestFreezerRepairDanglingHead tests that we can recover if index entries are removed
func TestFreezerRepairDanglingHead(t *testing.T) {
	t.Parallel()
	rm, wm, sg := metrics.NewMeter(), metrics.NewMeter(), metrics.NewGauge()
	fname := fmt.Sprintf("dangling_headtest-%d", rand.Uint64())

	// Fill table
	{
		f, err := newTable(os.TempDir(), fname, rm, wm, sg, 50, true)
		if err != nil {
			t.Fatal(err)
		}
		// Write 15 bytes 255 times
		writeChunks(t, f, 255, 15)

		// The last item should be there
		if _, err = f.Retrieve(0xfe); err != nil {
			t.Fatal(err)
		}
		f.Close()
	}

	// open the index
	idxFile, err := os.OpenFile(filepath.Join(os.TempDir(), fmt.Sprintf("%s.ridx", fname)), os.O_RDWR, 0644)
	if err != nil {
		t.Fatalf("Failed to open index file: %v", err)
	}
	// Remove 4 bytes
	stat, err := idxFile.Stat()
	if err != nil {
		t.Fatalf("Failed to stat index file: %v", err)
	}
	idxFile.Truncate(stat.Size() - 4)
	idxFile.Close()

	// Now open it again
	{
		f, err := newTable(os.TempDir(), fname, rm, wm, sg, 50, true)
		if err != nil {
			t.Fatal(err)
		}
		// The last item should be missing
		if _, err = f.Retrieve(0xff); err == nil {
			t.Errorf("Expected error for missing index entry")
		}
		// The one before should still be there
		if _, err = f.Retrieve(0xfd); err != nil {
			t.Fatalf("Expected no error, got %v", err)
		}
	}
}

// TestFreezerRepairDanglingHeadLarge tests that we can recover if very many index entries are removed
func TestFreezerRepairDanglingHeadLarge(t *testing.T) {
	t.Parallel()
	rm, wm, sg := metrics.NewMeter(), metrics.NewMeter(), metrics.NewGauge()
	fname := fmt.Sprintf("dangling_headtest-%d", rand.Uint64())

	// Fill a table and close it
	{
		f, err := newTable(os.TempDir(), fname, rm, wm, sg, 50, true)
		if err != nil {
			t.Fatal(err)
		}
		// Write 15 bytes 255 times
		writeChunks(t, f, 255, 15)

		// The last item should be there
		if _, err = f.Retrieve(f.items - 1); err != nil {
			t.Fatal(err)
		}
		f.Close()
	}

	// open the index
	idxFile, err := os.OpenFile(filepath.Join(os.TempDir(), fmt.Sprintf("%s.ridx", fname)), os.O_RDWR, 0644)
	if err != nil {
		t.Fatalf("Failed to open index file: %v", err)
	}
	// Remove everything but the first item, and leave data unaligned
	// 0-indexEntry, 1-indexEntry, corrupt-indexEntry
	idxFile.Truncate(indexEntrySize + indexEntrySize + indexEntrySize/2)
	idxFile.Close()

	// Now open it again
	{
		f, err := newTable(os.TempDir(), fname, rm, wm, sg, 50, true)
		if err != nil {
			t.Fatal(err)
		}
		// The first item should be there
		if _, err = f.Retrieve(0); err != nil {
			t.Fatal(err)
		}
		// The second item should be missing
		if _, err = f.Retrieve(1); err == nil {
			t.Errorf("Expected error for missing index entry")
		}
		// We should now be able to store items again, from item = 1
		batch := f.newBatch()
		for x := 1; x < 0xff; x++ {
			require.NoError(t, batch.AppendRaw(uint64(x), getChunk(15, ^x)))
		}
		require.NoError(t, batch.commit())
		f.Close()
	}

	// And if we open it, we should now be able to read all of them (new values)
	{
		f, _ := newTable(os.TempDir(), fname, rm, wm, sg, 50, true)
		for y := 1; y < 255; y++ {
			exp := getChunk(15, ^y)
			got, err := f.Retrieve(uint64(y))
			if err != nil {
				t.Fatal(err)
			}
			if !bytes.Equal(got, exp) {
				t.Fatalf("test %d, got \n%x != \n%x", y, got, exp)
			}
		}
	}
}

// TestSnappyDetection tests that we fail to open a snappy database and vice versa
func TestSnappyDetection(t *testing.T) {
	t.Parallel()
	rm, wm, sg := metrics.NewMeter(), metrics.NewMeter(), metrics.NewGauge()
	fname := fmt.Sprintf("snappytest-%d", rand.Uint64())

	// Open with snappy
	{
		f, err := newTable(os.TempDir(), fname, rm, wm, sg, 50, true)
		if err != nil {
			t.Fatal(err)
		}
		// Write 15 bytes 255 times
		writeChunks(t, f, 255, 15)
		f.Close()
	}

	// Open without snappy
	{
		f, err := newTable(os.TempDir(), fname, rm, wm, sg, 50, false)
		if err != nil {
			t.Fatal(err)
		}
		if _, err = f.Retrieve(0); err == nil {
			f.Close()
			t.Fatalf("expected empty table")
		}
	}

	// Open with snappy
	{
		f, err := newTable(os.TempDir(), fname, rm, wm, sg, 50, true)
		if err != nil {
			t.Fatal(err)
		}
		// There should be 255 items
		if _, err = f.Retrieve(0xfe); err != nil {
			f.Close()
			t.Fatalf("expected no error, got %v", err)
		}
	}
}

func assertFileSize(f string, size int64) error {
	stat, err := os.Stat(f)
	if err != nil {
		return err
	}
	if stat.Size() != size {
		return fmt.Errorf("error, expected size %d, got %d", size, stat.Size())
	}
	return nil
}

// TestFreezerRepairDanglingIndex checks that if the index has more entries than there are data,
// the index is repaired
func TestFreezerRepairDanglingIndex(t *testing.T) {
	t.Parallel()
	rm, wm, sg := metrics.NewMeter(), metrics.NewMeter(), metrics.NewGauge()
	fname := fmt.Sprintf("dangling_indextest-%d", rand.Uint64())

	// Fill a table and close it
	{
		f, err := newTable(os.TempDir(), fname, rm, wm, sg, 50, true)
		if err != nil {
			t.Fatal(err)
		}
		// Write 15 bytes 9 times : 150 bytes
		writeChunks(t, f, 9, 15)

		// The last item should be there
		if _, err = f.Retrieve(f.items - 1); err != nil {
			f.Close()
			t.Fatal(err)
		}
		f.Close()
		// File sizes should be 45, 45, 45 : items[3, 3, 3)
	}

	// Crop third file
	fileToCrop := filepath.Join(os.TempDir(), fmt.Sprintf("%s.0002.rdat", fname))
	// Truncate third file: 45 ,45, 20
	{
		if err := assertFileSize(fileToCrop, 45); err != nil {
			t.Fatal(err)
		}
		file, err := os.OpenFile(fileToCrop, os.O_RDWR, 0644)
		if err != nil {
			t.Fatal(err)
		}
		file.Truncate(20)
		file.Close()
	}

	// Open db it again
	// It should restore the file(s) to
	// 45, 45, 15
	// with 3+3+1 items
	{
		f, err := newTable(os.TempDir(), fname, rm, wm, sg, 50, true)
		if err != nil {
			t.Fatal(err)
		}
		defer f.Close()
		if f.items != 7 {
			t.Fatalf("expected %d items, got %d", 7, f.items)
		}
		if err := assertFileSize(fileToCrop, 15); err != nil {
			t.Fatal(err)
		}
	}
}

func TestFreezerTruncate(t *testing.T) {
	t.Parallel()
	rm, wm, sg := metrics.NewMeter(), metrics.NewMeter(), metrics.NewGauge()
	fname := fmt.Sprintf("truncation-%d", rand.Uint64())

	// Fill table
	{
		f, err := newTable(os.TempDir(), fname, rm, wm, sg, 50, true)
		if err != nil {
			t.Fatal(err)
		}
		// Write 15 bytes 30 times
		writeChunks(t, f, 30, 15)

		// The last item should be there
		if _, err = f.Retrieve(f.items - 1); err != nil {
			t.Fatal(err)
		}
		f.Close()
	}

	// Reopen, truncate
	{
		f, err := newTable(os.TempDir(), fname, rm, wm, sg, 50, true)
		if err != nil {
			t.Fatal(err)
		}
		defer f.Close()
		f.truncate(10) // 150 bytes
		if f.items != 10 {
			t.Fatalf("expected %d items, got %d", 10, f.items)
		}
		// 45, 45, 45, 15 -- bytes should be 15
		if f.headBytes != 15 {
			t.Fatalf("expected %d bytes, got %d", 15, f.headBytes)
		}
	}
}

// TestFreezerRepairFirstFile tests a head file with the very first item only half-written.
// That will rewind the index, and _should_ truncate the head file
func TestFreezerRepairFirstFile(t *testing.T) {
	t.Parallel()
	rm, wm, sg := metrics.NewMeter(), metrics.NewMeter(), metrics.NewGauge()
	fname := fmt.Sprintf("truncationfirst-%d", rand.Uint64())

	// Fill table
	{
		f, err := newTable(os.TempDir(), fname, rm, wm, sg, 50, true)
		if err != nil {
			t.Fatal(err)
		}
		// Write 80 bytes, splitting out into two files
		batch := f.newBatch()
		require.NoError(t, batch.AppendRaw(0, getChunk(40, 0xFF)))
		require.NoError(t, batch.AppendRaw(1, getChunk(40, 0xEE)))
		require.NoError(t, batch.commit())

		// The last item should be there
		if _, err = f.Retrieve(1); err != nil {
			t.Fatal(err)
		}
		f.Close()
	}

	// Truncate the file in half
	fileToCrop := filepath.Join(os.TempDir(), fmt.Sprintf("%s.0001.rdat", fname))
	{
		if err := assertFileSize(fileToCrop, 40); err != nil {
			t.Fatal(err)
		}
		file, err := os.OpenFile(fileToCrop, os.O_RDWR, 0644)
		if err != nil {
			t.Fatal(err)
		}
		file.Truncate(20)
		file.Close()
	}

	// Reopen
	{
		f, err := newTable(os.TempDir(), fname, rm, wm, sg, 50, true)
		if err != nil {
			t.Fatal(err)
		}
		if f.items != 1 {
			f.Close()
			t.Fatalf("expected %d items, got %d", 0, f.items)
		}

		// Write 40 bytes
		batch := f.newBatch()
		require.NoError(t, batch.AppendRaw(1, getChunk(40, 0xDD)))
		require.NoError(t, batch.commit())

		f.Close()

		// Should have been truncated down to zero and then 40 written
		if err := assertFileSize(fileToCrop, 40); err != nil {
			t.Fatal(err)
		}
	}
}

// TestFreezerReadAndTruncate tests:
// - we have a table open
// - do some reads, so files are open in readonly
// - truncate so those files are 'removed'
// - check that we did not keep the rdonly file descriptors
func TestFreezerReadAndTruncate(t *testing.T) {
	t.Parallel()
	rm, wm, sg := metrics.NewMeter(), metrics.NewMeter(), metrics.NewGauge()
	fname := fmt.Sprintf("read_truncate-%d", rand.Uint64())

	// Fill table
	{
		f, err := newTable(os.TempDir(), fname, rm, wm, sg, 50, true)
		if err != nil {
			t.Fatal(err)
		}
		// Write 15 bytes 30 times
		writeChunks(t, f, 30, 15)

		// The last item should be there
		if _, err = f.Retrieve(f.items - 1); err != nil {
			t.Fatal(err)
		}
		f.Close()
	}

	// Reopen and read all files
	{
		f, err := newTable(os.TempDir(), fname, rm, wm, sg, 50, true)
		if err != nil {
			t.Fatal(err)
		}
		if f.items != 30 {
			f.Close()
			t.Fatalf("expected %d items, got %d", 0, f.items)
		}
		for y := byte(0); y < 30; y++ {
			f.Retrieve(uint64(y))
		}

		// Now, truncate back to zero
		f.truncate(0)

		// Write the data again
		batch := f.newBatch()
		for x := 0; x < 30; x++ {
			require.NoError(t, batch.AppendRaw(uint64(x), getChunk(15, ^x)))
		}
		require.NoError(t, batch.commit())
		f.Close()
	}
}

func TestFreezerOffset(t *testing.T) {
	t.Parallel()
	rm, wm, sg := metrics.NewMeter(), metrics.NewMeter(), metrics.NewGauge()
	fname := fmt.Sprintf("offset-%d", rand.Uint64())

	// Fill table
	{
		f, err := newTable(os.TempDir(), fname, rm, wm, sg, 40, true)
		if err != nil {
			t.Fatal(err)
		}

		// Write 6 x 20 bytes, splitting out into three files
		batch := f.newBatch()
		require.NoError(t, batch.AppendRaw(0, getChunk(20, 0xFF)))
		require.NoError(t, batch.AppendRaw(1, getChunk(20, 0xEE)))

		require.NoError(t, batch.AppendRaw(2, getChunk(20, 0xdd)))
		require.NoError(t, batch.AppendRaw(3, getChunk(20, 0xcc)))

		require.NoError(t, batch.AppendRaw(4, getChunk(20, 0xbb)))
		require.NoError(t, batch.AppendRaw(5, getChunk(20, 0xaa)))
		require.NoError(t, batch.commit())

		t.Log(f.dumpIndexString(0, 100))
		f.Close()
	}

	// Now crop it.
	{
		// delete files 0 and 1
		for i := 0; i < 2; i++ {
			p := filepath.Join(os.TempDir(), fmt.Sprintf("%v.%04d.rdat", fname, i))
			if err := os.Remove(p); err != nil {
				t.Fatal(err)
			}
		}
		// Read the index file
		p := filepath.Join(os.TempDir(), fmt.Sprintf("%v.ridx", fname))
		indexFile, err := os.OpenFile(p, os.O_RDWR, 0644)
		if err != nil {
			t.Fatal(err)
		}
		indexBuf := make([]byte, 7*indexEntrySize)
		indexFile.Read(indexBuf)

		// Update the index file, so that we store
		// [ file = 2, offset = 4 ] at index zero

		tailId := uint32(2)     // First file is 2
		itemOffset := uint32(4) // We have removed four items
		zeroIndex := indexEntry{
			filenum: tailId,
			offset:  itemOffset,
		}
		buf := zeroIndex.append(nil)
		// Overwrite index zero
		copy(indexBuf, buf)
		// Remove the four next indices by overwriting
		copy(indexBuf[indexEntrySize:], indexBuf[indexEntrySize*5:])
		indexFile.WriteAt(indexBuf, 0)
		// Need to truncate the moved index items
		indexFile.Truncate(indexEntrySize * (1 + 2))
		indexFile.Close()
	}

	// Now open again
	{
		f, err := newTable(os.TempDir(), fname, rm, wm, sg, 40, true)
		if err != nil {
			t.Fatal(err)
		}
		defer f.Close()
		t.Log(f.dumpIndexString(0, 100))

		// It should allow writing item 6.
		batch := f.newBatch()
		require.NoError(t, batch.AppendRaw(6, getChunk(20, 0x99)))
		require.NoError(t, batch.commit())

		checkRetrieveError(t, f, map[uint64]error{
			0: errOutOfBounds,
			1: errOutOfBounds,
			2: errOutOfBounds,
			3: errOutOfBounds,
		})
		checkRetrieve(t, f, map[uint64][]byte{
			4: getChunk(20, 0xbb),
			5: getChunk(20, 0xaa),
			6: getChunk(20, 0x99),
		})
	}

	// Edit the index again, with a much larger initial offset of 1M.
	{
		// Read the index file
		p := filepath.Join(os.TempDir(), fmt.Sprintf("%v.ridx", fname))
		indexFile, err := os.OpenFile(p, os.O_RDWR, 0644)
		if err != nil {
			t.Fatal(err)
		}
		indexBuf := make([]byte, 3*indexEntrySize)
		indexFile.Read(indexBuf)

		// Update the index file, so that we store
		// [ file = 2, offset = 1M ] at index zero

		tailId := uint32(2)           // First file is 2
		itemOffset := uint32(1000000) // We have removed 1M items
		zeroIndex := indexEntry{
			offset:  itemOffset,
			filenum: tailId,
		}
		buf := zeroIndex.append(nil)
		// Overwrite index zero
		copy(indexBuf, buf)
		indexFile.WriteAt(indexBuf, 0)
		indexFile.Close()
	}

	// Check that existing items have been moved to index 1M.
	{
		f, err := newTable(os.TempDir(), fname, rm, wm, sg, 40, true)
		if err != nil {
			t.Fatal(err)
		}
		defer f.Close()
		t.Log(f.dumpIndexString(0, 100))

		checkRetrieveError(t, f, map[uint64]error{
			0:      errOutOfBounds,
			1:      errOutOfBounds,
			2:      errOutOfBounds,
			3:      errOutOfBounds,
			999999: errOutOfBounds,
		})
		checkRetrieve(t, f, map[uint64][]byte{
			1000000: getChunk(20, 0xbb),
			1000001: getChunk(20, 0xaa),
		})
	}
}

func checkRetrieve(t *testing.T, f *freezerTable, items map[uint64][]byte) {
	t.Helper()

	for item, wantBytes := range items {
		value, err := f.Retrieve(item)
		if err != nil {
			t.Fatalf("can't get expected item %d: %v", item, err)
		}
		if !bytes.Equal(value, wantBytes) {
			t.Fatalf("item %d has wrong value %x (want %x)", item, value, wantBytes)
		}
	}
}

func checkRetrieveError(t *testing.T, f *freezerTable, items map[uint64]error) {
	t.Helper()

	for item, wantError := range items {
		value, err := f.Retrieve(item)
		if err == nil {
			t.Fatalf("unexpected value %x for item %d, want error %v", item, value, wantError)
		}
		if err != wantError {
			t.Fatalf("wrong error for item %d: %v", item, err)
		}
	}
}

// Gets a chunk of data, filled with 'b'
func getChunk(size int, b int) []byte {
	data := make([]byte, size)
	for i := range data {
		data[i] = byte(b)
	}
	return data
}

// TODO (?)
// - test that if we remove several head-files, aswell as data last data-file,
//   the index is truncated accordingly
// Right now, the freezer would fail on these conditions:
// 1. have data files d0, d1, d2, d3
// 2. remove d2,d3
//
// However, all 'normal' failure modes arising due to failing to sync() or save a file
// should be handled already, and the case described above can only (?) happen if an
// external process/user deletes files from the filesystem.

func writeChunks(t *testing.T, ft *freezerTable, n int, length int) {
	t.Helper()

	batch := ft.newBatch()
	for i := 0; i < n; i++ {
		if err := batch.AppendRaw(uint64(i), getChunk(length, i)); err != nil {
			t.Fatalf("AppendRaw(%d, ...) returned error: %v", i, err)
		}
	}
<<<<<<< HEAD
	if err := batch.commit(); err != nil {
		t.Fatalf("Commit returned error: %v", err)
=======
}

// TestSequentialRead does some basic tests on the RetrieveItems.
func TestSequentialRead(t *testing.T) {
	rm, wm, sg := metrics.NewMeter(), metrics.NewMeter(), metrics.NewGauge()
	fname := fmt.Sprintf("batchread-%d", rand.Uint64())
	{ // Fill table
		f, err := newCustomTable(os.TempDir(), fname, rm, wm, sg, 50, true)
		if err != nil {
			t.Fatal(err)
		}
		// Write 15 bytes 30 times
		for x := 0; x < 30; x++ {
			data := getChunk(15, x)
			f.Append(uint64(x), data)
		}
		f.DumpIndex(0, 30)
		f.Close()
	}
	{ // Open it, iterate, verify iteration
		f, err := newCustomTable(os.TempDir(), fname, rm, wm, sg, 50, true)
		if err != nil {
			t.Fatal(err)
		}
		items, err := f.RetrieveItems(0, 10000, 100000)
		if err != nil {
			t.Fatal(err)
		}
		if have, want := len(items), 30; have != want {
			t.Fatalf("want %d items, have %d ", want, have)
		}
		for i, have := range items {
			want := getChunk(15, i)
			if !bytes.Equal(want, have) {
				t.Fatalf("data corruption: have\n%x\n, want \n%x\n", have, want)
			}
		}
		f.Close()
	}
	{ // Open it, iterate, verify byte limit. The byte limit is less than item
		// size, so each lookup should only return one item
		f, err := newCustomTable(os.TempDir(), fname, rm, wm, sg, 40, true)
		if err != nil {
			t.Fatal(err)
		}
		items, err := f.RetrieveItems(0, 10000, 10)
		if err != nil {
			t.Fatal(err)
		}
		if have, want := len(items), 1; have != want {
			t.Fatalf("want %d items, have %d ", want, have)
		}
		for i, have := range items {
			want := getChunk(15, i)
			if !bytes.Equal(want, have) {
				t.Fatalf("data corruption: have\n%x\n, want \n%x\n", have, want)
			}
		}
		f.Close()
	}
}

// TestSequentialReadByteLimit does some more advanced tests on batch reads.
// These tests check that when the byte limit hits, we correctly abort in time,
// but also properly do all the deferred reads for the previous data, regardless
// of whether the data crosses a file boundary or not.
func TestSequentialReadByteLimit(t *testing.T) {
	rm, wm, sg := metrics.NewMeter(), metrics.NewMeter(), metrics.NewGauge()
	fname := fmt.Sprintf("batchread-2-%d", rand.Uint64())
	{ // Fill table
		f, err := newCustomTable(os.TempDir(), fname, rm, wm, sg, 100, true)
		if err != nil {
			t.Fatal(err)
		}
		// Write 10 bytes 30 times,
		// Splitting it at every 100 bytes (10 items)
		for x := 0; x < 30; x++ {
			data := getChunk(10, x)
			f.Append(uint64(x), data)
		}
		f.Close()
	}
	for i, tc := range []struct {
		items uint64
		limit uint64
		want  int
	}{
		{9, 89, 8},
		{10, 99, 9},
		{11, 109, 10},
		{100, 89, 8},
		{100, 99, 9},
		{100, 109, 10},
	} {
		{
			f, err := newCustomTable(os.TempDir(), fname, rm, wm, sg, 100, true)
			if err != nil {
				t.Fatal(err)
			}
			items, err := f.RetrieveItems(0, tc.items, tc.limit)
			if err != nil {
				t.Fatal(err)
			}
			if have, want := len(items), tc.want; have != want {
				t.Fatalf("test %d: want %d items, have %d ", i, want, have)
			}
			for ii, have := range items {
				want := getChunk(10, ii)
				if !bytes.Equal(want, have) {
					t.Fatalf("test %d: data corruption item %d: have\n%x\n, want \n%x\n", i, ii, have, want)
				}
			}
			f.Close()
		}
>>>>>>> 45f34430
	}
}<|MERGE_RESOLUTION|>--- conflicted
+++ resolved
@@ -716,10 +716,9 @@
 			t.Fatalf("AppendRaw(%d, ...) returned error: %v", i, err)
 		}
 	}
-<<<<<<< HEAD
 	if err := batch.commit(); err != nil {
 		t.Fatalf("Commit returned error: %v", err)
-=======
+	}
 }
 
 // TestSequentialRead does some basic tests on the RetrieveItems.
@@ -834,6 +833,5 @@
 			}
 			f.Close()
 		}
->>>>>>> 45f34430
 	}
 }