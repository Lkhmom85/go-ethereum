// Copyright 2015 The go-ethereum Authors
// This file is part of the go-ethereum library.
//
// The go-ethereum library is free software: you can redistribute it and/or modify
// it under the terms of the GNU Lesser General Public License as published by
// the Free Software Foundation, either version 3 of the License, or
// (at your option) any later version.
//
// The go-ethereum library is distributed in the hope that it will be useful,
// but WITHOUT ANY WARRANTY; without even the implied warranty of
// MERCHANTABILITY or FITNESS FOR A PARTICULAR PURPOSE. See the
// GNU Lesser General Public License for more details.
//
// You should have received a copy of the GNU Lesser General Public License
// along with the go-ethereum library. If not, see <http://www.gnu.org/licenses/>.

package tests

import (
	"bufio"
	"bytes"
	"fmt"
	"math/big"
	"os"
	"path/filepath"
	"reflect"
	"strings"
	"testing"
	"time"

	"github.com/ethereum/go-ethereum/core"
	"github.com/ethereum/go-ethereum/core/rawdb"
	"github.com/ethereum/go-ethereum/core/types"
	"github.com/ethereum/go-ethereum/core/vm"
	"github.com/ethereum/go-ethereum/eth/tracers/logger"
)

func TestState(t *testing.T) {
	t.Parallel()

	st := new(testMatcher)
	// Long tests:
	st.slow(`^stAttackTest/ContractCreationSpam`)
	st.slow(`^stBadOpcode/badOpcodes`)
	st.slow(`^stPreCompiledContracts/modexp`)
	st.slow(`^stQuadraticComplexityTest/`)
	st.slow(`^stStaticCall/static_Call50000`)
	st.slow(`^stStaticCall/static_Return50000`)
	st.slow(`^stSystemOperationsTest/CallRecursiveBomb`)
	st.slow(`^stTransactionTest/Opcodes_TransactionInit`)

	// Very time consuming
	st.skipLoad(`^stTimeConsuming/`)
	st.skipLoad(`.*vmPerformance/loop.*`)

	// Uses 1GB RAM per tested fork
	st.skipLoad(`^stStaticCall/static_Call1MB`)

	// Broken tests:
	// Expected failures:
	// st.fails(`^stRevertTest/RevertPrecompiledTouch(_storage)?\.json/Byzantium/0`, "bug in test")
	// st.fails(`^stRevertTest/RevertPrecompiledTouch(_storage)?\.json/Byzantium/3`, "bug in test")
	// st.fails(`^stRevertTest/RevertPrecompiledTouch(_storage)?\.json/Constantinople/0`, "bug in test")
	// st.fails(`^stRevertTest/RevertPrecompiledTouch(_storage)?\.json/Constantinople/3`, "bug in test")
	// st.fails(`^stRevertTest/RevertPrecompiledTouch(_storage)?\.json/ConstantinopleFix/0`, "bug in test")
	// st.fails(`^stRevertTest/RevertPrecompiledTouch(_storage)?\.json/ConstantinopleFix/3`, "bug in test")

	// For Istanbul, older tests were moved into LegacyTests
	for _, dir := range []string{
		stateTestDir,
		legacyStateTestDir,
		benchmarksDir,
	} {
		st.walk(t, dir, func(t *testing.T, name string, test *StateTest) {
			for _, subtest := range test.Subtests() {
				subtest := subtest
				key := fmt.Sprintf("%s/%d", subtest.Fork, subtest.Index)

				t.Run(key+"/trie", func(t *testing.T) {
					withTrace(t, test.gasLimit(subtest), func(vmconfig vm.Config) error {
						_, _, err := test.Run(subtest, vmconfig, false)
						return st.checkFailure(t, err)
					})
				})
				t.Run(key+"/snap", func(t *testing.T) {
					withTrace(t, test.gasLimit(subtest), func(vmconfig vm.Config) error {
						snaps, statedb, err := test.Run(subtest, vmconfig, true)
						if snaps != nil && statedb != nil {
							if _, err := snaps.Journal(statedb.IntermediateRoot(false)); err != nil {
								return err
							}
						}
						return st.checkFailure(t, err)
					})
				})
			}
		})
	}
}

// Transactions with gasLimit above this value will not get a VM trace on failure.
const traceErrorLimit = 400000

func withTrace(t *testing.T, gasLimit uint64, test func(vm.Config) error) {
	// Use config from command line arguments.
	config := vm.Config{}
	err := test(config)
	if err == nil {
		return
	}

	// Test failed, re-run with tracing enabled.
	t.Error(err)
	if gasLimit > traceErrorLimit {
		t.Log("gas limit too high for EVM trace")
		return
	}
	buf := new(bytes.Buffer)
	w := bufio.NewWriter(buf)
	tracer := logger.NewJSONLogger(&logger.Config{}, w)
	config.Debug, config.Tracer = true, tracer
	err2 := test(config)
	if !reflect.DeepEqual(err, err2) {
		t.Errorf("different error for second run: %v", err2)
	}
	w.Flush()
	if buf.Len() == 0 {
		t.Log("no EVM operation logs generated")
	} else {
		t.Log("EVM operation log:\n" + buf.String())
	}
	// t.Logf("EVM output: 0x%x", tracer.Output())
	// t.Logf("EVM error: %v", tracer.Error())
}

func BenchmarkEVM(b *testing.B) {
	// Walk the directory.
	dir := benchmarksDir
	dirinfo, err := os.Stat(dir)
	if os.IsNotExist(err) || !dirinfo.IsDir() {
		fmt.Fprintf(os.Stderr, "can't find test files in %s, did you clone the evm-benchmarks submodule?\n", dir)
		b.Skip("missing test files")
	}
	err = filepath.Walk(dir, func(path string, info os.FileInfo, err error) error {
		if info.IsDir() {
			return nil
		}
		if ext := filepath.Ext(path); ext == ".json" {
			name := filepath.ToSlash(strings.TrimPrefix(strings.TrimSuffix(path, ext), dir+string(filepath.Separator)))
			b.Run(name, func(b *testing.B) { runBenchmarkFile(b, path) })
		}
		return nil
	})
	if err != nil {
		b.Fatal(err)
	}
}

func runBenchmarkFile(b *testing.B, path string) {
	m := make(map[string]StateTest)
	if err := readJSONFile(path, &m); err != nil {
		b.Fatal(err)
		return
	}
	if len(m) != 1 {
		b.Fatal("expected single benchmark in a file")
		return
	}
	for _, t := range m {
		t := t
		runBenchmark(b, &t)
	}
}

func runBenchmark(b *testing.B, t *StateTest) {
	for _, subtest := range t.Subtests() {
		subtest := subtest
		key := fmt.Sprintf("%s/%d", subtest.Fork, subtest.Index)

		b.Run(key, func(b *testing.B) {
			vmconfig := vm.Config{}

			config, eips, err := GetChainConfig(subtest.Fork)
			if err != nil {
				b.Error(err)
				return
			}
			var rules = config.Rules(new(big.Int), false)

			vmconfig.ExtraEips = eips
			block := t.genesis(config).ToBlock()
			_, statedb := MakePreState(rawdb.NewMemoryDatabase(), t.json.Pre, false)

			var baseFee *big.Int
			if rules.IsLondon {
				baseFee = t.json.Env.BaseFee
				if baseFee == nil {
					// Retesteth uses `0x10` for genesis baseFee. Therefore, it defaults to
					// parent - 2 : 0xa as the basefee for 'this' context.
					baseFee = big.NewInt(0x0a)
				}
			}
			post := t.json.Post[subtest.Fork][subtest.Index]
			msg, err := t.json.Tx.toMessage(post, baseFee)
			if err != nil {
				b.Error(err)
				return
			}

			// Try to recover tx with current signer
			if len(post.TxBytes) != 0 {
				var ttx types.Transaction
				err := ttx.UnmarshalBinary(post.TxBytes)
				if err != nil {
					b.Error(err)
					return
				}

				if _, err := types.Sender(types.LatestSigner(config), &ttx); err != nil {
					b.Error(err)
					return
				}
			}

			// Prepare the EVM.
			txContext := core.NewEVMTxContext(msg)
			context := core.NewEVMBlockContext(block.Header(), nil, nil, &t.json.Env.Coinbase)
			context.GetHash = vmTestBlockHash
			context.BaseFee = baseFee
			evm := vm.NewEVM(context, txContext, statedb, config, vmconfig)

			// Create "contract" for sender to cache code analysis.
			sender := vm.NewContract(vm.AccountRef(msg.From()), vm.AccountRef(msg.From()),
				nil, 0)

			var (
				gasUsed uint64
				elapsed uint64
				refund  uint64
			)
			b.ResetTimer()
			for n := 0; n < b.N; n++ {
				snapshot := statedb.Snapshot()
<<<<<<< HEAD
				if rules.IsBerlin {
					statedb.PrepareAccessList(msg.From(), msg.To(), vm.ActivePrecompiles(rules), msg.AccessList())
				}
=======
				statedb.Prepare(rules, msg.From(), msg.To(), vm.ActivePrecompiles(rules), msg.AccessList())
>>>>>>> c2e0abce
				b.StartTimer()
				start := time.Now()

				// Execute the message.
				_, leftOverGas, err := evm.Call(sender, *msg.To(), msg.Data(), msg.Gas(), msg.Value())
				if err != nil {
					b.Error(err)
					return
				}

				b.StopTimer()
				elapsed += uint64(time.Since(start))
				refund += statedb.GetRefund()
				gasUsed += msg.Gas() - leftOverGas

				statedb.RevertToSnapshot(snapshot)
			}
			if elapsed < 1 {
				elapsed = 1
			}
			// Keep it as uint64, multiply 100 to get two digit float later
			mgasps := (100 * 1000 * (gasUsed - refund)) / elapsed
			b.ReportMetric(float64(mgasps)/100, "mgas/s")
		})
	}
}<|MERGE_RESOLUTION|>--- conflicted
+++ resolved
@@ -241,13 +241,7 @@
 			b.ResetTimer()
 			for n := 0; n < b.N; n++ {
 				snapshot := statedb.Snapshot()
-<<<<<<< HEAD
-				if rules.IsBerlin {
-					statedb.PrepareAccessList(msg.From(), msg.To(), vm.ActivePrecompiles(rules), msg.AccessList())
-				}
-=======
 				statedb.Prepare(rules, msg.From(), msg.To(), vm.ActivePrecompiles(rules), msg.AccessList())
->>>>>>> c2e0abce
 				b.StartTimer()
 				start := time.Now()
 
