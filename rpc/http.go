// Copyright 2015 The go-ethereum Authors
// This file is part of the go-ethereum library.
//
// The go-ethereum library is free software: you can redistribute it and/or modify
// it under the terms of the GNU Lesser General Public License as published by
// the Free Software Foundation, either version 3 of the License, or
// (at your option) any later version.
//
// The go-ethereum library is distributed in the hope that it will be useful,
// but WITHOUT ANY WARRANTY; without even the implied warranty of
// MERCHANTABILITY or FITNESS FOR A PARTICULAR PURPOSE. See the
// GNU Lesser General Public License for more details.
//
// You should have received a copy of the GNU Lesser General Public License
// along with the go-ethereum library. If not, see <http://www.gnu.org/licenses/>.

package rpc

import (
	"bytes"
	"context"
	"encoding/json"
	"errors"
	"fmt"
	"io"
	"mime"
	"net/http"
	"net/url"
	"sync"
	"time"
)

const (
	maxRequestContentLength = 1024 * 1024 * 5
	contentType             = "application/json"
)

// https://www.jsonrpc.org/historical/json-rpc-over-http.html#id13
var acceptedContentTypes = []string{contentType, "application/json-rpc", "application/jsonrequest"}

type httpConn struct {
	client    *http.Client
	url       string
	closeOnce sync.Once
	closeCh   chan interface{}
	mu        sync.Mutex // protects headers
	headers   http.Header
	auth      HTTPAuth
}

// httpConn implements ServerCodec, but it is treated specially by Client
// and some methods don't work. The panic() stubs here exist to ensure
// this special treatment is correct.

func (hc *httpConn) writeJSON(context.Context, interface{}) error {
	panic("writeJSON called on httpConn")
}

func (hc *httpConn) peerInfo() PeerInfo {
	panic("peerInfo called on httpConn")
}

func (hc *httpConn) remoteAddr() string {
	return hc.url
}

func (hc *httpConn) readBatch() ([]*jsonrpcMessage, bool, error) {
	<-hc.closeCh
	return nil, false, io.EOF
}

func (hc *httpConn) close() {
	hc.closeOnce.Do(func() { close(hc.closeCh) })
}

func (hc *httpConn) closed() <-chan interface{} {
	return hc.closeCh
}

// HTTPTimeouts represents the configuration params for the HTTP RPC server.
type HTTPTimeouts struct {
	// ReadTimeout is the maximum duration for reading the entire
	// request, including the body.
	//
	// Because ReadTimeout does not let Handlers make per-request
	// decisions on each request body's acceptable deadline or
	// upload rate, most users will prefer to use
	// ReadHeaderTimeout. It is valid to use them both.
	ReadTimeout time.Duration

	// ReadHeaderTimeout is the amount of time allowed to read
	// request headers. The connection's read deadline is reset
	// after reading the headers and the Handler can decide what
	// is considered too slow for the body. If ReadHeaderTimeout
	// is zero, the value of ReadTimeout is used. If both are
	// zero, there is no timeout.
	ReadHeaderTimeout time.Duration

	// WriteTimeout is the maximum duration before timing out
	// writes of the response. It is reset whenever a new
	// request's header is read. Like ReadTimeout, it does not
	// let Handlers make decisions on a per-request basis.
	WriteTimeout time.Duration

	// IdleTimeout is the maximum amount of time to wait for the
	// next request when keep-alives are enabled. If IdleTimeout
	// is zero, the value of ReadTimeout is used. If both are
	// zero, ReadHeaderTimeout is used.
	IdleTimeout time.Duration
}

// DefaultHTTPTimeouts represents the default timeout values used if further
// configuration is not provided.
var DefaultHTTPTimeouts = HTTPTimeouts{
	ReadTimeout:       30 * time.Second,
	ReadHeaderTimeout: 30 * time.Second,
	WriteTimeout:      30 * time.Second,
	IdleTimeout:       120 * time.Second,
}

// DialHTTP creates a new RPC client that connects to an RPC server over HTTP.
func DialHTTP(endpoint string) (*Client, error) {
	return DialHTTPWithClient(endpoint, new(http.Client))
}

// DialHTTPWithClient creates a new RPC client that connects to an RPC server over HTTP
// using the provided HTTP Client.
//
// Deprecated: use DialOptions and the WithHTTPClient option.
func DialHTTPWithClient(endpoint string, client *http.Client) (*Client, error) {
	// Sanity check URL so we don't end up with a client that will fail every request.
	_, err := url.Parse(endpoint)
	if err != nil {
		return nil, err
	}

	var cfg clientConfig
	fn := newClientTransportHTTP(endpoint, &cfg)
	return newClient(context.Background(), fn)
}

func newClientTransportHTTP(endpoint string, cfg *clientConfig) reconnectFunc {
	headers := make(http.Header, 2+len(cfg.httpHeaders))
	headers.Set("accept", contentType)
	headers.Set("content-type", contentType)
	for key, values := range cfg.httpHeaders {
		headers[key] = values
	}

	client := cfg.httpClient
	if client == nil {
		client = new(http.Client)
	}

	hc := &httpConn{
		client:  client,
		headers: headers,
		url:     endpoint,
		auth:    cfg.httpAuth,
		closeCh: make(chan interface{}),
	}

	return func(ctx context.Context) (ServerCodec, error) {
		return hc, nil
	}
}

func (c *Client) sendHTTP(ctx context.Context, op *requestOp, msg interface{}) error {
	hc := c.writeConn.(*httpConn)
	respBody, err := hc.doRequest(ctx, msg)
	if err != nil {
		return err
	}
	defer respBody.Close()

	var respmsg jsonrpcMessage
	if err := json.NewDecoder(respBody).Decode(&respmsg); err != nil {
		return err
	}
	op.resp <- &respmsg
	return nil
}

func (c *Client) sendBatchHTTP(ctx context.Context, op *requestOp, msgs []*jsonrpcMessage) error {
	hc := c.writeConn.(*httpConn)
	respBody, err := hc.doRequest(ctx, msgs)
	if err != nil {
		return err
	}
	defer respBody.Close()
	var respmsgs []jsonrpcMessage
	if err := json.NewDecoder(respBody).Decode(&respmsgs); err != nil {
		return err
	}
	if len(respmsgs) != len(msgs) {
		return fmt.Errorf("batch has %d requests but response has %d: %w", len(msgs), len(respmsgs), ErrBadResult)
	}
	for i := 0; i < len(respmsgs); i++ {
		op.resp <- &respmsgs[i]
	}
	return nil
}

func (hc *httpConn) doRequest(ctx context.Context, msg interface{}) (io.ReadCloser, error) {
	body, err := json.Marshal(msg)
	if err != nil {
		return nil, err
	}
	req, err := http.NewRequestWithContext(ctx, "POST", hc.url, io.NopCloser(bytes.NewReader(body)))
	if err != nil {
		return nil, err
	}
	req.ContentLength = int64(len(body))
	req.GetBody = func() (io.ReadCloser, error) { return io.NopCloser(bytes.NewReader(body)), nil }

	// set headers
	hc.mu.Lock()
	req.Header = hc.headers.Clone()
	hc.mu.Unlock()
<<<<<<< HEAD
=======
	setHeaders(req.Header, headersFromContext(ctx))

>>>>>>> c2e0abce
	if hc.auth != nil {
		if err := hc.auth(req.Header); err != nil {
			return nil, err
		}
	}

	// do request
	resp, err := hc.client.Do(req)
	if err != nil {
		return nil, err
	}
	if resp.StatusCode < 200 || resp.StatusCode >= 300 {
		var buf bytes.Buffer
		var body []byte
		if _, err := buf.ReadFrom(resp.Body); err == nil {
			body = buf.Bytes()
		}

		return nil, HTTPError{
			Status:     resp.Status,
			StatusCode: resp.StatusCode,
			Body:       body,
		}
	}
	return resp.Body, nil
}

// httpServerConn turns a HTTP connection into a Conn.
type httpServerConn struct {
	io.Reader
	io.Writer
	r *http.Request
}

func newHTTPServerConn(r *http.Request, w http.ResponseWriter) ServerCodec {
	body := io.LimitReader(r.Body, maxRequestContentLength)
	conn := &httpServerConn{Reader: body, Writer: w, r: r}
	return NewCodec(conn)
}

// Close does nothing and always returns nil.
func (t *httpServerConn) Close() error { return nil }

// RemoteAddr returns the peer address of the underlying connection.
func (t *httpServerConn) RemoteAddr() string {
	return t.r.RemoteAddr
}

// SetWriteDeadline does nothing and always returns nil.
func (t *httpServerConn) SetWriteDeadline(time.Time) error { return nil }

// ServeHTTP serves JSON-RPC requests over HTTP.
func (s *Server) ServeHTTP(w http.ResponseWriter, r *http.Request) {
	// Permit dumb empty requests for remote health-checks (AWS)
	if r.Method == http.MethodGet && r.ContentLength == 0 && r.URL.RawQuery == "" {
		w.WriteHeader(http.StatusOK)
		return
	}
	if code, err := validateRequest(r); err != nil {
		http.Error(w, err.Error(), code)
		return
	}

	// Create request-scoped context.
	connInfo := PeerInfo{Transport: "http", RemoteAddr: r.RemoteAddr}
	connInfo.HTTP.Version = r.Proto
	connInfo.HTTP.Host = r.Host
	connInfo.HTTP.Origin = r.Header.Get("Origin")
	connInfo.HTTP.UserAgent = r.Header.Get("User-Agent")
	ctx := r.Context()
	ctx = context.WithValue(ctx, peerInfoContextKey{}, connInfo)

	// All checks passed, create a codec that reads directly from the request body
	// until EOF, writes the response to w, and orders the server to process a
	// single request.
	w.Header().Set("content-type", contentType)
	codec := newHTTPServerConn(r, w)
	defer codec.close()
	s.serveSingleRequest(ctx, codec)
}

// validateRequest returns a non-zero response code and error message if the
// request is invalid.
func validateRequest(r *http.Request) (int, error) {
	if r.Method == http.MethodPut || r.Method == http.MethodDelete {
		return http.StatusMethodNotAllowed, errors.New("method not allowed")
	}
	if r.ContentLength > maxRequestContentLength {
		err := fmt.Errorf("content length too large (%d>%d)", r.ContentLength, maxRequestContentLength)
		return http.StatusRequestEntityTooLarge, err
	}
	// Allow OPTIONS (regardless of content-type)
	if r.Method == http.MethodOptions {
		return 0, nil
	}
	// Check content-type
	if mt, _, err := mime.ParseMediaType(r.Header.Get("content-type")); err == nil {
		for _, accepted := range acceptedContentTypes {
			if accepted == mt {
				return 0, nil
			}
		}
	}
	// Invalid content-type
	err := fmt.Errorf("invalid content type, only %s is supported", contentType)
	return http.StatusUnsupportedMediaType, err
}<|MERGE_RESOLUTION|>--- conflicted
+++ resolved
@@ -217,11 +217,8 @@
 	hc.mu.Lock()
 	req.Header = hc.headers.Clone()
 	hc.mu.Unlock()
-<<<<<<< HEAD
-=======
 	setHeaders(req.Header, headersFromContext(ctx))
 
->>>>>>> c2e0abce
 	if hc.auth != nil {
 		if err := hc.auth(req.Header); err != nil {
 			return nil, err
